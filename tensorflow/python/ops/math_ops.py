--- conflicted
+++ resolved
@@ -208,12 +208,6 @@
 def abs(x, name=None):
   r"""Computes the absolute value of a tensor.
 
-  Given a tensor of real numbers `x`, this operation returns a tensor
-  containing the absolute value of each element in `x`. For example, if x is
-  an input element and y is an output element, this operation computes
-  \\(y = |x|\\).
-<<<<<<< HEAD
-
   Given a tensor `x` of complex numbers, this operation returns a tensor of type
   `float32` or `float64` that is the absolute value of each element in `x`. All
   elements in `x` must be complex numbers of the form \\(a + bj\\). The
@@ -222,8 +216,6 @@
   # tensor 'x' is [[-2.25 + 4.75j], [-3.25 + 5.75j]]
   tf.complex_abs(x) ==> [5.25594902, 6.60492229]
   ```
-=======
->>>>>>> 787381ca
 
   Args:
     x: A `Tensor` or `SparseTensor` of type `float32`, `float64`, `int32`,
