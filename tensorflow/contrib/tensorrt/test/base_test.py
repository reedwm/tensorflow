--- conflicted
+++ resolved
@@ -75,11 +75,7 @@
   def ExpectedEnginesToBuild(self, run_params):
     """Return the expected engines to build."""
     return {
-<<<<<<< HEAD
-        "my_trt_op_0": [
-=======
         "TRTEngineOp_0": [
->>>>>>> cdfa6f23
             "weights", "conv", "bias", "bias_add", "relu", "identity",
             "max_pool"
         ]
@@ -136,17 +132,10 @@
   def ExpectedEnginesToBuild(self, run_params):
     """Return the expected engines to build."""
     return {
-<<<<<<< HEAD
-        "my_trt_op_0": [
-            "add", "add1", "c1", "div1", "mul", "mul1", "sub", "sub1"
-        ],
-        "my_trt_op_1": ["c2", "conv", "div", "weights"]
-=======
         "TRTEngineOp_0": [
             "add", "add1", "c1", "div1", "mul", "mul1", "sub", "sub1"
         ],
         "TRTEngineOp_1": ["c2", "conv", "div", "weights"]
->>>>>>> cdfa6f23
     }
 
   def GetConversionParams(self, run_params):
