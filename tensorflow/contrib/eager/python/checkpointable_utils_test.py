--- conflicted
+++ resolved
@@ -108,1198 +108,5 @@
         self.evaluate(restore_checkpoint.dep.combined))
 
 
-<<<<<<< HEAD
-=======
-class InterfaceTests(test.TestCase):
-
-  @test_util.run_in_graph_and_eager_modes(assert_no_eager_garbage=True)
-  def testAddVariable(self):
-    obj = NonLayerCheckpointable()
-    with self.assertRaisesRegexp(ValueError, "do not specify shape"):
-      checkpointable_utils.add_variable(
-          obj, name="shape_specified_twice", shape=[], initializer=1)
-    constant_initializer = checkpointable_utils.add_variable(
-        obj, name="constant_initializer", initializer=1)
-    with variable_scope.variable_scope("some_variable_scope"):
-      ones_initializer = checkpointable_utils.add_variable(
-          obj,
-          name="ones_initializer",
-          shape=[2],
-          initializer=init_ops.ones_initializer(dtype=dtypes.float32))
-    bare_initializer = checkpointable_utils.add_variable(
-        obj,
-        name="bare_initializer",
-        shape=[2, 2],
-        dtype=dtypes.float64,
-        initializer=init_ops.zeros_initializer)
-
-    # Even in graph mode, there are no naming conflicts between objects, only
-    # naming conflicts within an object.
-    other_duplicate = resource_variable_ops.ResourceVariable(
-        name="duplicate", initial_value=1.)
-    duplicate = checkpointable_utils.add_variable(
-        obj, name="duplicate", shape=[])
-    with self.assertRaisesRegexp(ValueError, "'duplicate' already exists"):
-      checkpointable_utils.add_variable(obj, name="duplicate", shape=[])
-
-    self.evaluate(checkpointable_utils.gather_initializers(obj))
-    self.assertEqual("constant_initializer:0", constant_initializer.name)
-    self.assertEqual(1, self.evaluate(constant_initializer))
-    self.assertEqual("some_variable_scope/ones_initializer:0",
-                     ones_initializer.name)
-    self.assertAllEqual([1, 1], self.evaluate(ones_initializer))
-    self.assertAllEqual([[0., 0.],
-                         [0., 0.]], self.evaluate(bare_initializer))
-    self.assertEqual("a_variable:0", obj.a_variable.name)
-    self.assertEqual("duplicate:0", other_duplicate.name)
-    if context.executing_eagerly():
-      # When executing eagerly, there's no uniquification of variable names. The
-      # checkpoint name will be the same.
-      self.assertEqual("duplicate:0", duplicate.name)
-    else:
-      # The .name attribute may be globally influenced, but the checkpoint name
-      # won't be (tested below).
-      self.assertEqual("duplicate_1:0", duplicate.name)
-    named_variables, _ = checkpointable_utils._serialize_object_graph(obj)
-    expected_checkpoint_names = (
-        "a_variable/.ATTRIBUTES/VARIABLE_VALUE",
-        "bare_initializer/.ATTRIBUTES/VARIABLE_VALUE",
-        "constant_initializer/.ATTRIBUTES/VARIABLE_VALUE",
-        "duplicate/.ATTRIBUTES/VARIABLE_VALUE",
-        "ones_initializer/.ATTRIBUTES/VARIABLE_VALUE",
-    )
-    six.assertCountEqual(
-        self, expected_checkpoint_names, named_variables.keys())
-
-  def testInitNotCalled(self):
-
-    class NoInit(checkpointable.Checkpointable):
-
-      def __init__(self):
-        pass
-
-    # __init__ for Checkpointable will be called implicitly.
-    checkpointable_utils.add_variable(NoInit(), "var", shape=[])
-
-  def testShapeDtype(self):
-    root = checkpointable.Checkpointable()
-    v1 = checkpointable_utils.add_variable(
-        root, name="v1", initializer=3., dtype=dtypes.float64)
-    self.assertEqual(dtypes.float64, v1.dtype)
-    v2 = checkpointable_utils.add_variable(
-        root,
-        name="v2",
-        shape=[3],
-        initializer=init_ops.ones_initializer,
-        dtype=dtypes.float64)
-    self.assertEqual(dtypes.float64, v2.dtype)
-    self.assertAllEqual([1., 1., 1.], self.evaluate(v2))
-
-
-class _MirroringSaveable(core_saver.BaseSaverBuilder.SaveableObject):
-
-  def __init__(self, primary_variable, mirrored_variable, name):
-    self._primary_variable = primary_variable
-    self._mirrored_variable = mirrored_variable
-    tensor = self._primary_variable.read_value()
-    spec = core_saver.BaseSaverBuilder.SaveSpec(
-        tensor=tensor,
-        slice_spec="",
-        name=name)
-    super(_MirroringSaveable, self).__init__(
-        tensor, [spec], name)
-
-  def restore(self, restored_tensors, restored_shapes):
-    """Restore the same value into both variables."""
-    tensor, = restored_tensors
-    return control_flow_ops.group(
-        self._primary_variable.assign(tensor),
-        self._mirrored_variable.assign(tensor))
-
-
-class _OwnsMirroredVariables(checkpointable.CheckpointableBase):
-  """A Checkpointable object which returns a more complex SaveableObject."""
-
-  def __init__(self):
-    self.non_dep_variable = variable_scope.get_variable(
-        name="non_dep_variable", initializer=6., use_resource=True)
-    self.mirrored = variable_scope.get_variable(
-        name="mirrored", initializer=15., use_resource=True)
-
-  def _gather_saveables_for_checkpoint(self):
-    def _saveable_factory(name=self.non_dep_variable.name):
-      return _MirroringSaveable(
-          primary_variable=self.non_dep_variable,
-          mirrored_variable=self.mirrored,
-          name=name)
-    return {checkpointable.VARIABLE_VALUE_KEY: _saveable_factory}
-
-  # The Saver sorts by name before parsing, so we need a name property.
-  @property
-  def name(self):
-    return self.non_dep_variable.name
-
-
-class CheckpointingTests(test.TestCase):
-
-  @test_util.run_in_graph_and_eager_modes(assert_no_eager_garbage=True)
-  def testNamingWithOptimizer(self):
-    input_value = constant_op.constant([[3.]])
-    model = MyModel()
-    # A nuisance Model using the same optimizer. Its slot variables should not
-    # go in the checkpoint, since it is never depended on.
-    other_model = MyModel()
-    optimizer = adam.AdamOptimizer(0.001)
-    optimizer_step = training_util.get_or_create_global_step()
-    root_checkpointable = checkpointable_utils.Checkpoint(
-        optimizer=optimizer, model=model, optimizer_step=optimizer_step)
-    if context.executing_eagerly():
-      optimizer.minimize(
-          lambda: model(input_value),
-          global_step=optimizer_step)
-      optimizer.minimize(
-          lambda: other_model(input_value),
-          global_step=optimizer_step)
-    else:
-      train_op = optimizer.minimize(
-          model(input_value), global_step=optimizer_step)
-      optimizer.minimize(
-          other_model(input_value),
-          global_step=optimizer_step)
-      self.evaluate(checkpointable_utils.gather_initializers(
-          root_checkpointable))
-      self.evaluate(train_op)
-    named_variables, serialized_graph = (
-        checkpointable_utils._serialize_object_graph(root_checkpointable))
-    expected_checkpoint_names = (
-        # Created in the root node, so no prefix.
-        "optimizer_step",
-        "model/_second/kernel",
-        "model/_named_dense/kernel",
-        "model/_named_dense/bias",
-        # non-Layer dependency of the model
-        "model/_non_layer/a_variable",
-        # The optimizer creates two non-slot variables
-        "optimizer/beta1_power",
-        "optimizer/beta2_power",
-        # Slot variables
-        "model/_second/kernel/.OPTIMIZER_SLOT/optimizer/m",
-        "model/_second/kernel/.OPTIMIZER_SLOT/optimizer/v",
-        "model/_named_dense/kernel/.OPTIMIZER_SLOT/optimizer/m",
-        "model/_named_dense/kernel/.OPTIMIZER_SLOT/optimizer/v",
-        "model/_named_dense/bias/.OPTIMIZER_SLOT/optimizer/m",
-        "model/_named_dense/bias/.OPTIMIZER_SLOT/optimizer/v",
-    )
-    suffix = "/.ATTRIBUTES/VARIABLE_VALUE"
-    expected_checkpoint_names = [
-        name + suffix for name in expected_checkpoint_names]
-    six.assertCountEqual(self, expected_checkpoint_names,
-                         named_variables.keys())
-    # Check that we've mapped to the right variable objects (not exhaustive)
-    self.assertEqual(
-        "global_step:0",
-        named_variables["optimizer_step" + suffix].name)
-    self.assertEqual(
-        "my_model/dense_1/kernel:0",
-        named_variables["model/_second/kernel" + suffix].name)
-    self.assertEqual(
-        "my_model/dense/kernel:0",
-        named_variables["model/_named_dense/kernel" + suffix].name)
-    self.assertEqual(
-        "beta1_power:0",
-        named_variables["optimizer/beta1_power" + suffix].name)
-    self.assertEqual(
-        "beta2_power:0",
-        named_variables["optimizer/beta2_power" + suffix].name)
-    # Spot check the generated protocol buffers.
-    self.assertEqual("optimizer",
-                     serialized_graph.nodes[0].children[1].local_name)
-    optimizer_node = serialized_graph.nodes[serialized_graph.nodes[0].children[
-        1].node_id]
-    self.assertEqual("beta1_power",
-                     optimizer_node.children[0].local_name)
-    self.assertEqual("beta1_power",
-                     serialized_graph.nodes[optimizer_node.children[0].node_id]
-                     .attributes[0].full_name)
-    self.assertEqual(
-        "my_model/dense/kernel",
-        serialized_graph.nodes[optimizer_node.slot_variables[0]
-                               .original_variable_node_id]
-        .attributes[0].full_name)
-    # We strip off the :0 suffix, as variable.name-based saving does.
-    self.assertEqual(
-        "my_model/dense/kernel/Adam",
-        serialized_graph.nodes[optimizer_node.slot_variables[0]
-                               .slot_variable_node_id]
-        .attributes[0].full_name)
-    self.assertEqual(
-        "my_model/dense/kernel/Adam:0",
-        optimizer.get_slot(
-            var=named_variables["model/_named_dense/kernel" + suffix],
-            name="m").name)
-    self.assertEqual(
-        "model/_named_dense/kernel" + suffix,
-        serialized_graph.nodes[
-            optimizer_node.slot_variables[0]
-            .original_variable_node_id].attributes[0].checkpoint_key)
-    self.assertEqual("m", optimizer_node.slot_variables[0].slot_name)
-    self.assertEqual(
-        "model/_named_dense/kernel/.OPTIMIZER_SLOT/optimizer/m" + suffix,
-        serialized_graph.nodes[
-            optimizer_node.slot_variables[0]
-            .slot_variable_node_id].attributes[0].checkpoint_key)
-
-  @test_util.run_in_graph_and_eager_modes()
-  def testMoreComplexSaveableReturned(self):
-    v = _OwnsMirroredVariables()
-    checkpoint = checkpointable_utils.Checkpoint(v=v)
-    test_dir = self.get_temp_dir()
-    prefix = os.path.join(test_dir, "ckpt")
-    self.evaluate(v.non_dep_variable.assign(42.))
-    save_path = checkpoint.save(prefix)
-    self.evaluate(v.non_dep_variable.assign(43.))
-    self.evaluate(v.mirrored.assign(44.))
-    checkpoint.restore(save_path).assert_consumed().initialize_or_restore()
-    self.assertEqual(42., self.evaluate(v.non_dep_variable))
-    self.assertEqual(42., self.evaluate(v.mirrored))
-    self.evaluate(v.non_dep_variable.assign(44.))
-    save_path = checkpoint.save(prefix)
-    self.evaluate(v.non_dep_variable.assign(45.))
-    checkpoint.restore(save_path).assert_consumed().initialize_or_restore()
-    self.assertEqual(44., self.evaluate(v.non_dep_variable))
-    self.assertEqual(44., self.evaluate(v.mirrored))
-
-  @test_util.run_in_graph_and_eager_modes()
-  def testMoreComplexSaveableReturnedWithGlobalName(self):
-    # The same object can also be saved using the name-based saver.
-    v = _OwnsMirroredVariables()
-    saver = core_saver.Saver(var_list=[v])
-    test_dir = self.get_temp_dir()
-    prefix = os.path.join(test_dir, "ckpt")
-    self.evaluate(v.non_dep_variable.assign(42.))
-    with self.test_session() as sess:
-      save_path = saver.save(sess, prefix)
-      self.evaluate(v.non_dep_variable.assign(43.))
-      self.evaluate(v.mirrored.assign(44.))
-      saver.restore(sess, save_path)
-      self.assertEqual(42., self.evaluate(v.non_dep_variable))
-      self.assertEqual(42., self.evaluate(v.mirrored))
-
-  @test_util.run_in_graph_and_eager_modes()
-  def testSaveRestore(self):
-    model = MyModel()
-    optimizer = adam.AdamOptimizer(0.001)
-    root_checkpointable = checkpointable_utils.Checkpoint(
-        optimizer=optimizer, model=model)
-    input_value = constant_op.constant([[3.]])
-    if context.executing_eagerly():
-      optimizer.minimize(
-          lambda: model(input_value))
-    else:
-      train_op = optimizer.minimize(model(input_value))
-      # TODO(allenl): Make initialization more pleasant when graph building.
-      root_checkpointable.save_counter  # pylint: disable=pointless-statement
-      self.evaluate(checkpointable_utils.gather_initializers(
-          root_checkpointable))
-      self.evaluate(train_op)
-    prefix = os.path.join(self.get_temp_dir(), "ckpt")
-    self.evaluate(state_ops.assign(model._named_dense.variables[1], [42.]))
-    m_bias_slot = optimizer.get_slot(model._named_dense.variables[1], "m")
-    self.evaluate(state_ops.assign(m_bias_slot, [1.5]))
-    save_path = root_checkpointable.save(file_prefix=prefix)
-    self.evaluate(state_ops.assign(model._named_dense.variables[1], [43.]))
-    self.evaluate(state_ops.assign(root_checkpointable.save_counter, 3))
-    optimizer_variables = self.evaluate(optimizer.variables())
-    self.evaluate(state_ops.assign(m_bias_slot, [-2.]))
-    # Immediate restoration
-    status = root_checkpointable.restore(save_path=save_path).assert_consumed()
-    status.run_restore_ops()
-    self.assertAllEqual([42.], self.evaluate(model._named_dense.variables[1]))
-    self.assertAllEqual(1, self.evaluate(root_checkpointable.save_counter))
-    self.assertAllEqual([1.5], self.evaluate(m_bias_slot))
-    if not context.executing_eagerly():
-      return  # Restore-on-create is only supported when executing eagerly
-    on_create_model = MyModel()
-    on_create_optimizer = adam.AdamOptimizer(
-        0.001,
-        # Preserve beta1_power and beta2_power when appying gradients so we can
-        # test that they've been restored correctly.
-        beta1=1.0, beta2=1.0)
-    on_create_root = checkpointable_utils.Checkpoint(
-        optimizer=on_create_optimizer, model=on_create_model)
-    # Deferred restoration
-    status = on_create_root.restore(save_path=save_path)
-    on_create_model(constant_op.constant([[3.]]))  # create variables
-    self.assertAllEqual(1, self.evaluate(on_create_root.save_counter))
-    self.assertAllEqual([42.],
-                        self.evaluate(
-                            on_create_model._named_dense.variables[1]))
-    on_create_m_bias_slot = on_create_optimizer.get_slot(
-        on_create_model._named_dense.variables[1], "m")
-    # Optimizer slot variables are created when the original variable is
-    # restored.
-    self.assertAllEqual([1.5], self.evaluate(on_create_m_bias_slot))
-    self.assertAllEqual(optimizer_variables[2:],
-                        self.evaluate(on_create_optimizer.variables()))
-    dummy_var = resource_variable_ops.ResourceVariable([1.])
-    on_create_optimizer.minimize(loss=dummy_var.read_value)
-    status.assert_consumed()
-    beta1_power, beta2_power = on_create_optimizer._get_beta_accumulators()
-    self.assertAllEqual(optimizer_variables[0], self.evaluate(beta1_power))
-    self.assertAllEqual(optimizer_variables[1], self.evaluate(beta2_power))
-
-  # TODO(allenl): Debug garbage created by this test in python3.
-  def testDeferredRestorationUsageEager(self):
-    """An idiomatic eager execution example."""
-    num_training_steps = 10
-    checkpoint_directory = self.get_temp_dir()
-    checkpoint_prefix = os.path.join(checkpoint_directory, "ckpt")
-    for training_continuation in range(3):
-      model = MyModel()
-      optimizer = adam.AdamOptimizer(0.001)
-      root = checkpointable_utils.Checkpoint(
-          optimizer=optimizer, model=model,
-          optimizer_step=training_util.get_or_create_global_step())
-      root.restore(core_saver.latest_checkpoint(checkpoint_directory))
-      for _ in range(num_training_steps):
-        # TODO(allenl): Use a Dataset and serialize/checkpoint it.
-        input_value = constant_op.constant([[3.]])
-        optimizer.minimize(
-            lambda: model(input_value),  # pylint: disable=cell-var-from-loop
-            global_step=root.optimizer_step)
-      root.save(file_prefix=checkpoint_prefix)
-      self.assertEqual((training_continuation + 1) * num_training_steps,
-                       root.optimizer_step.numpy())
-
-  def testUsageGraph(self):
-    """Expected usage when graph building."""
-    with context.graph_mode():
-      num_training_steps = 10
-      checkpoint_directory = self.get_temp_dir()
-      checkpoint_prefix = os.path.join(checkpoint_directory, "ckpt")
-      for training_continuation in range(3):
-        with ops.Graph().as_default():
-          model = MyModel()
-          optimizer = adam.AdamOptimizer(0.001)
-          root = checkpointable_utils.Checkpoint(
-              optimizer=optimizer, model=model,
-              global_step=training_util.get_or_create_global_step())
-          input_value = constant_op.constant([[3.]])
-          train_op = optimizer.minimize(
-              model(input_value),
-              global_step=root.global_step)
-          checkpoint_path = core_saver.latest_checkpoint(checkpoint_directory)
-          with self.test_session(graph=ops.get_default_graph()) as session:
-            status = root.restore(save_path=checkpoint_path)
-            status.initialize_or_restore(session=session)
-            if checkpoint_path is None:
-              self.assertEqual(0, training_continuation)
-              with self.assertRaises(AssertionError):
-                status.assert_consumed()
-            else:
-              status.assert_consumed()
-            for _ in range(num_training_steps):
-              session.run(train_op)
-            root.save(file_prefix=checkpoint_prefix, session=session)
-            self.assertEqual((training_continuation + 1) * num_training_steps,
-                             session.run(root.global_step))
-            self.assertEqual(training_continuation + 1,
-                             session.run(root.save_counter))
-
-  @test_util.run_in_graph_and_eager_modes()
-  def testAgnosticUsage(self):
-    """Graph/eager agnostic usage."""
-    # Does create garbage when executing eagerly due to ops.Graph() creation.
-    num_training_steps = 10
-    checkpoint_directory = self.get_temp_dir()
-    checkpoint_prefix = os.path.join(checkpoint_directory, "ckpt")
-    for training_continuation in range(3):
-      with ops.Graph().as_default(), self.test_session(
-          graph=ops.get_default_graph()), test_util.device(use_gpu=True):
-        model = MyModel()
-        optimizer = adam.AdamOptimizer(0.001)
-        root = checkpointable_utils.Checkpoint(
-            optimizer=optimizer, model=model,
-            global_step=training_util.get_or_create_global_step())
-        checkpoint_path = core_saver.latest_checkpoint(checkpoint_directory)
-        status = root.restore(save_path=checkpoint_path)
-        input_value = constant_op.constant([[3.]])
-        train_fn = functools.partial(
-            optimizer.minimize,
-            functools.partial(model, input_value),
-            global_step=root.global_step)
-        if not context.executing_eagerly():
-          train_fn = functools.partial(self.evaluate, train_fn())
-        status.initialize_or_restore()
-        for _ in range(num_training_steps):
-          train_fn()
-        root.save(file_prefix=checkpoint_prefix)
-        self.assertEqual((training_continuation + 1) * num_training_steps,
-                         self.evaluate(root.global_step))
-        self.assertEqual(training_continuation + 1,
-                         self.evaluate(root.save_counter))
-
-  def _get_checkpoint_name(self, name):
-    root = checkpointable.Checkpointable()
-    checkpointable_utils.add_variable(
-        root, name=name, shape=[1, 2], dtype=dtypes.float64)
-    named_variables, _ = checkpointable_utils._serialize_object_graph(root)
-    checkpoint_name, = named_variables.keys()
-    with ops.name_scope("root/" + checkpoint_name):
-      pass  # Make sure we can use this as an op name if we prefix it.
-    return checkpoint_name
-
-  @test_util.run_in_graph_and_eager_modes(assert_no_eager_garbage=True)
-  def testVariableNameEscaping(self):
-    suffix = "/.ATTRIBUTES/VARIABLE_VALUE"
-    self.assertEqual(r"a.Sb.Sc" + suffix, self._get_checkpoint_name(r"a/b/c"))
-    self.assertEqual(r"b" + suffix, self._get_checkpoint_name(r"b"))
-    self.assertEqual(r"c.S" + suffix, self._get_checkpoint_name(r"c/"))
-    self.assertEqual(r"d.S..S" + suffix, self._get_checkpoint_name(r"d/.S"))
-    self.assertEqual(r"d.S..ATTRIBUTES.Sf" + suffix,
-                     self._get_checkpoint_name(r"d/.ATTRIBUTES/f"))
-
-  @test_util.run_in_graph_and_eager_modes(assert_no_eager_garbage=True)
-  def testNumberedPath(self):
-    root = checkpointable.Checkpointable()
-    leaf = checkpointable.Checkpointable()
-    root.leaf = leaf
-    checkpointable_utils.add_variable(leaf, name="v", shape=[])
-    named_variables, _ = checkpointable_utils._serialize_object_graph(root)
-    variable_name, = named_variables.keys()
-    self.assertEqual(r"leaf/v/.ATTRIBUTES/VARIABLE_VALUE", variable_name)
-
-  @test_util.run_in_graph_and_eager_modes()
-  def testLocalNameValidation(self):
-    root = checkpointable.Checkpointable()
-    leaf = checkpointable.Checkpointable()
-    # Dots are escaped, which avoids conflicts with reserved names.
-    root._track_checkpointable(leaf, name=".ATTRIBUTES")
-    checkpointable_utils.add_variable(checkpointable=leaf, name="a", shape=[])
-    named_variables, _ = checkpointable_utils._serialize_object_graph(root)
-    name, = named_variables.keys()
-    self.assertEqual(name, "..ATTRIBUTES/a/.ATTRIBUTES/VARIABLE_VALUE")
-
-  def testAnonymousVarsInInit(self):
-
-    class Model(training.Model):
-
-      def __init__(self):
-        super(Model, self).__init__()
-        self.w = resource_variable_ops.ResourceVariable(0.0)
-        self.b = resource_variable_ops.ResourceVariable(0.0)
-        self.vars = [self.w, self.b]
-
-      def call(self, x):
-        return x * self.w + self.b
-
-    with context.eager_mode():
-      model = Model()
-      optimizer = adam.AdamOptimizer(learning_rate=0.05)
-      checkpoint_directory = self.get_temp_dir()
-      checkpoint_prefix = os.path.join(checkpoint_directory, "ckpt")
-      checkpoint = checkpointable_utils.Checkpoint(
-          model=model, optimizer=optimizer)
-      for _ in range(2):
-        checkpoint.save(checkpoint_prefix)
-        with backprop.GradientTape() as tape:
-          loss = (constant_op.constant(1.)
-                  - model(constant_op.constant(1.))) ** 2
-        grad = tape.gradient(loss, model.vars)
-        optimizer.apply_gradients(
-            [(g, v) for g, v in zip(grad, model.vars)])
-
-  @test_util.run_in_graph_and_eager_modes()
-  def testLateDependencyTracking(self):
-
-    class Dependency(checkpointable.Checkpointable):
-
-      def build(self):
-        self.var = checkpointable_utils.add_variable(
-            self, "var", initializer=0.)
-
-    class LateDependencies(checkpointable.Checkpointable):
-
-      def add_dep(self):
-        self.dep = Dependency()
-        self.dep.build()
-
-    original = LateDependencies()
-    original.add_dep()
-    self.evaluate(state_ops.assign(original.dep.var, 123.))
-    checkpoint_directory = self.get_temp_dir()
-    checkpoint_prefix = os.path.join(checkpoint_directory, "ckpt")
-    save_path = checkpointable_utils.CheckpointableSaver(
-        original).save(checkpoint_prefix)
-    load_into = LateDependencies()
-    status = checkpointable_utils.CheckpointableSaver(
-        load_into).restore(save_path)
-    with self.assertRaises(AssertionError):
-      status.assert_consumed()
-    load_into.add_dep()
-    status.assert_consumed()
-    status.run_restore_ops()
-    self.assertEqual(123., self.evaluate(load_into.dep.var))
-
-  @test_util.run_in_graph_and_eager_modes()
-  def testDepAfterVar(self):
-
-    class Dependency(checkpointable.Checkpointable):
-
-      def build(self):
-        self.var = checkpointable_utils.add_variable(
-            self, "var", initializer=0.)
-
-    class DepAfterVar(checkpointable.Checkpointable):
-
-      def add_dep(self):
-        dep = Dependency()
-        dep.build()
-        self.dep = dep
-
-    dep_after_var = DepAfterVar()
-    dep_after_var.add_dep()
-    self.evaluate(state_ops.assign(dep_after_var.dep.var, -14.))
-    checkpoint_directory = self.get_temp_dir()
-    checkpoint_prefix = os.path.join(checkpoint_directory, "ckpt")
-    save_path = checkpointable_utils.CheckpointableSaver(dep_after_var).save(
-        checkpoint_prefix)
-
-    loaded_dep_after_var = DepAfterVar()
-    status = checkpointable_utils.CheckpointableSaver(
-        loaded_dep_after_var).restore(save_path)
-    loaded_dep_after_var.add_dep()
-    status.assert_consumed()
-    status.run_restore_ops()
-    self.assertEqual(-14., self.evaluate(loaded_dep_after_var.dep.var))
-
-  @test_util.run_in_graph_and_eager_modes()
-  def testDeferredSlotRestoration(self):
-    checkpoint_directory = self.get_temp_dir()
-
-    root = checkpointable.Checkpointable()
-    root.var = checkpointable_utils.add_variable(
-        root, name="var", initializer=0.)
-    optimizer = adam.AdamOptimizer(0.1)
-    if context.executing_eagerly():
-      optimizer.minimize(root.var.read_value)
-    else:
-      train_op = optimizer.minimize(root.var)
-      # Note that `optimizer` has not been added as a dependency of
-      # `root`. Create a one-off grouping so that slot variables for `root.var`
-      # get initialized too.
-      self.evaluate(checkpointable_utils.gather_initializers(
-          checkpointable_utils.Checkpoint(root=root, optimizer=optimizer)))
-      self.evaluate(train_op)
-    self.evaluate(state_ops.assign(root.var, 12.))
-    no_slots_path = checkpointable_utils.CheckpointableSaver(root).save(
-        os.path.join(checkpoint_directory, "no_slots"))
-    root.optimizer = optimizer
-    self.evaluate(state_ops.assign(root.var, 13.))
-    self.evaluate(state_ops.assign(optimizer.get_slot(name="m", var=root.var),
-                                   14.))
-    slots_path = checkpointable_utils.CheckpointableSaver(root).save(
-        os.path.join(checkpoint_directory, "with_slots"))
-    new_root = checkpointable.Checkpointable()
-    # Load the slot-containing checkpoint (deferred), then immediately overwrite
-    # the non-slot variable (also deferred).
-    slot_status = checkpointable_utils.CheckpointableSaver(
-        new_root).restore(slots_path)
-    no_slot_status = checkpointable_utils.CheckpointableSaver(
-        new_root).restore(no_slots_path)
-    with self.assertRaises(AssertionError):
-      no_slot_status.assert_consumed()
-    new_root.var = checkpointable_utils.add_variable(
-        new_root, name="var", shape=[])
-    no_slot_status.assert_consumed()
-    no_slot_status.run_restore_ops()
-    self.assertEqual(12., self.evaluate(new_root.var))
-    new_root.optimizer = adam.AdamOptimizer(0.1)
-    with self.assertRaisesRegexp(AssertionError, "beta1_power"):
-      slot_status.assert_consumed()
-    self.assertEqual(12., self.evaluate(new_root.var))
-    if context.executing_eagerly():
-      # Slot variables are only created with restoring initializers when
-      # executing eagerly.
-      self.assertEqual(14., self.evaluate(
-          new_root.optimizer.get_slot(name="m", var=new_root.var)))
-    else:
-      self.assertIs(new_root.optimizer.get_slot(name="m", var=new_root.var),
-                    None)
-    if context.executing_eagerly():
-      new_root.optimizer.minimize(new_root.var.read_value)
-    else:
-      train_op = new_root.optimizer.minimize(new_root.var)
-      # The slot variable now exists; restore() didn't create it, but we should
-      # now have a restore op for it.
-      slot_status.run_restore_ops()
-      self.assertEqual(14., self.evaluate(
-          new_root.optimizer.get_slot(name="m", var=new_root.var)))
-      self.evaluate(train_op)
-    slot_status.assert_consumed()
-
-  @test_util.run_in_graph_and_eager_modes()
-  def testOverlappingRestores(self):
-    checkpoint_directory = self.get_temp_dir()
-    save_root = checkpointable.Checkpointable()
-    save_root.dep = checkpointable.Checkpointable()
-    save_root.dep.var = checkpointable_utils.add_variable(
-        save_root.dep, name="var", initializer=0.)
-    self.evaluate(state_ops.assign(save_root.dep.var, 12.))
-    saver = checkpointable_utils.CheckpointableSaver(save_root)
-    first_path = saver.save(os.path.join(checkpoint_directory, "first"))
-    self.evaluate(state_ops.assign(save_root.dep.var, 13.))
-    second_path = saver.save(os.path.join(checkpoint_directory, "second"))
-
-    first_root = checkpointable.Checkpointable()
-    second_root = checkpointable.Checkpointable()
-    first_status = checkpointable_utils.CheckpointableSaver(
-        first_root).restore(first_path)
-    second_status = checkpointable_utils.CheckpointableSaver(
-        second_root).restore(second_path)
-    load_dep = checkpointable.Checkpointable()
-    load_dep.var = checkpointable_utils.add_variable(
-        load_dep, name="var", shape=[])
-    first_root.dep = load_dep
-    first_status.assert_consumed()
-    first_status.run_restore_ops()
-    self.assertEqual(12., self.evaluate(load_dep.var))
-    second_root.dep = load_dep
-    second_status.assert_consumed()
-    second_status.run_restore_ops()
-    self.assertEqual(13., self.evaluate(load_dep.var))
-
-    # Try again with the order of the restore() reversed. The last restore
-    # determines the final value.
-    first_root = checkpointable.Checkpointable()
-    second_root = checkpointable.Checkpointable()
-    second_status = checkpointable_utils.CheckpointableSaver(
-        second_root).restore(second_path)
-    first_status = checkpointable_utils.CheckpointableSaver(
-        first_root).restore(first_path)
-    load_dep = checkpointable.Checkpointable()
-    load_dep.var = checkpointable_utils.add_variable(
-        load_dep, name="var", shape=[])
-    first_root.dep = load_dep
-    first_status.assert_consumed()
-    first_status.run_restore_ops()
-    self.assertEqual(12., self.evaluate(load_dep.var))
-    second_root.dep = load_dep
-    second_status.assert_consumed()
-    second_status.run_restore_ops()
-    self.assertEqual(12., self.evaluate(load_dep.var))
-
-  @test_util.run_in_graph_and_eager_modes()
-  def testAmbiguousLoad(self):
-    # Not OK to split one checkpoint object into two
-    checkpoint_directory = self.get_temp_dir()
-    save_root = checkpointable.Checkpointable()
-    save_root.dep_one = checkpointable.Checkpointable()
-    save_root.dep_two = checkpointable.Checkpointable()
-    dep_three = checkpointable.Checkpointable()
-    save_root.dep_one.dep_three = dep_three
-    save_root.dep_two.dep_three = dep_three
-    checkpointable_utils.add_variable(dep_three, name="var", initializer=0.)
-    self.evaluate(checkpointable_utils.gather_initializers(save_root))
-    save_path = checkpointable_utils.CheckpointableSaver(save_root).save(
-        os.path.join(checkpoint_directory, "ckpt"))
-    load_root = checkpointable.Checkpointable()
-    checkpointable_utils.CheckpointableSaver(load_root).restore(save_path)
-    load_root.dep_one = checkpointable.Checkpointable()
-    load_root.dep_two = checkpointable.Checkpointable()
-    load_root.dep_one.dep_three = checkpointable.Checkpointable()
-    with self.assertRaisesRegexp(AssertionError,
-                                 "resolved to different objects"):
-      load_root.dep_two.dep_three = checkpointable.Checkpointable()
-
-  @test_util.run_in_graph_and_eager_modes()
-  def testObjectsCombined(self):
-    # Currently fine to load two checkpoint objects into one Python object
-    checkpoint_directory = self.get_temp_dir()
-    save_root = checkpointable.Checkpointable()
-    save_root.dep_one = checkpointable.Checkpointable()
-    save_root.dep_two = checkpointable.Checkpointable()
-    checkpointable_utils.add_variable(
-        save_root.dep_one, name="var1", initializer=32., dtype=dtypes.float64)
-    checkpointable_utils.add_variable(
-        save_root.dep_two, name="var2", initializer=64., dtype=dtypes.float64)
-    self.evaluate(checkpointable_utils.gather_initializers(save_root))
-    save_path = checkpointable_utils.CheckpointableSaver(save_root).save(
-        os.path.join(checkpoint_directory, "ckpt"))
-    load_root = checkpointable.Checkpointable()
-    load_root.dep_one = checkpointable.Checkpointable()
-    load_root.dep_two = load_root.dep_one
-    v1 = checkpointable_utils.add_variable(
-        load_root.dep_one, name="var1", shape=[], dtype=dtypes.float64)
-    v2 = checkpointable_utils.add_variable(
-        load_root.dep_one, name="var2", shape=[], dtype=dtypes.float64)
-    status = checkpointable_utils.CheckpointableSaver(load_root).restore(
-        save_path).assert_consumed()
-    status.run_restore_ops()
-    self.assertEqual(32., self.evaluate(v1))
-    self.assertEqual(64., self.evaluate(v2))
-
-  @test_util.run_in_graph_and_eager_modes()
-  def testDependencyLoop(self):
-    # Note: this test creates garbage during eager execution because it
-    # purposefully creates a reference cycle.
-    first = checkpointable.Checkpointable()
-    second = checkpointable.Checkpointable()
-    first.second = second
-    second.first = first
-    first.v = checkpointable_utils.add_variable(
-        first, "v1", initializer=[3., 1., 4.])
-    second.v = checkpointable_utils.add_variable(
-        second, "v2", initializer=[1., 1., 2., 3.])
-    self.evaluate(checkpointable_utils.gather_initializers(first))
-    checkpoint_directory = self.get_temp_dir()
-    save_path = checkpointable_utils.CheckpointableSaver(first).save(
-        os.path.join(checkpoint_directory, "ckpt"))
-
-    # Test deferred loading
-    first_load = checkpointable.Checkpointable()
-    status = checkpointable_utils.CheckpointableSaver(
-        first_load).restore(save_path)
-    second_load = checkpointable.Checkpointable()
-    first_load.second = second_load
-    second_load.first = first_load
-    with self.assertRaises(AssertionError):
-      status.assert_consumed()
-    first_load.v = checkpointable_utils.add_variable(
-        first_load, "v1", shape=[3])
-    second_load.v = checkpointable_utils.add_variable(
-        second_load, "v2", shape=[4])
-    status.assert_consumed()
-    status.run_restore_ops()
-    self.assertAllEqual([3., 1., 4.], self.evaluate(first_load.v))
-    self.assertAllEqual([1., 1., 2., 3.], self.evaluate(second_load.v))
-
-    # Test loading when variables have already been created
-    self.evaluate(first_load.v.assign([2., 7., 1.]))
-    self.assertAllEqual([2., 7., 1.], self.evaluate(first_load.v))
-    self.evaluate(second_load.v.assign([2., 7., 1., 8.]))
-    self.assertAllEqual([2., 7., 1., 8.], self.evaluate(second_load.v))
-    status = checkpointable_utils.CheckpointableSaver(first_load).restore(
-        save_path).assert_consumed()
-    status.run_restore_ops()
-    self.assertAllEqual([3., 1., 4.], self.evaluate(first_load.v))
-    self.assertAllEqual([1., 1., 2., 3.], self.evaluate(second_load.v))
-
-  @test_util.run_in_graph_and_eager_modes()
-  def testRestoreOnAssign(self):
-    checkpoint_directory = self.get_temp_dir()
-    checkpoint_prefix = os.path.join(checkpoint_directory, "ckpt")
-    save_graph = ops.Graph()
-    with save_graph.as_default(), self.test_session(save_graph):
-      first = checkpointable.Checkpointable()
-      first.var1 = variable_scope.get_variable(
-          name="outside_var", initializer=0.)
-      first.var2 = variable_scope.get_variable(
-          name="blah", initializer=0.)
-      self.evaluate(first.var1.assign(4.))
-      self.evaluate(first.var2.assign(8.))
-      save_path = checkpointable_utils.CheckpointableSaver(first).save(
-          checkpoint_prefix)
-    restore_graph = ops.Graph()
-    with restore_graph.as_default(), self.test_session(restore_graph):
-      second = checkpointable.Checkpointable()
-      second.var2 = variable_scope.get_variable(
-          name="blah", initializer=0.)
-      status = checkpointable_utils.CheckpointableSaver(
-          second).restore(save_path)
-      recreated_var1 = variable_scope.get_variable(
-          name="outside_var", initializer=0.)
-      status.run_restore_ops()
-      self.assertEqual(8., self.evaluate(second.var2))
-      self.evaluate(recreated_var1.assign(-2.))
-      self.assertEqual(-2., self.evaluate(recreated_var1))
-      second.var1 = recreated_var1
-      status.run_restore_ops()
-      self.assertEqual(4., self.evaluate(recreated_var1))
-
-  def testManySavesGraph(self):
-    """Saves after the first should not modify the graph."""
-    with context.graph_mode():
-      graph = ops.Graph()
-      with graph.as_default(), self.test_session(graph):
-        checkpoint_directory = self.get_temp_dir()
-        checkpoint_prefix = os.path.join(checkpoint_directory, "ckpt")
-        obj = checkpointable.Checkpointable()
-        obj.var = variable_scope.get_variable(name="v", initializer=0.)
-        obj.opt = adam.AdamOptimizer(0.1)
-        obj.opt.minimize(obj.var.read_value())
-        self.evaluate(checkpointable_utils.gather_initializers(obj))
-        saver = checkpointable_utils.CheckpointableSaver(obj)
-        saver.save(checkpoint_prefix)
-        before_ops = graph.get_operations()
-        saver.save(checkpoint_prefix)
-        self.assertEqual(before_ops, graph.get_operations())
-
-  @test_util.run_in_graph_and_eager_modes()
-  def testCheckpointCleanup(self):
-    checkpoint_directory = self.get_temp_dir()
-    checkpoint_prefix = os.path.join(checkpoint_directory, "ckpt")
-    obj = checkpointable.Checkpointable()
-    obj.var = variable_scope.get_variable(name="v", initializer=0.)
-    self.evaluate(checkpointable_utils.gather_initializers(obj))
-    saver = checkpointable_utils.Checkpoint(obj=obj)
-    for _ in range(10):
-      saver.save(checkpoint_prefix)
-    expected_filenames = ["checkpoint"]
-    for checkpoint_number in range(6, 11):
-      expected_filenames.append("ckpt-%d.index" % (checkpoint_number,))
-      expected_filenames.append(
-          "ckpt-%d.data-00000-of-00001" % (checkpoint_number,))
-    six.assertCountEqual(
-        self,
-        expected_filenames,
-        os.listdir(checkpoint_directory))
-
-  @test_util.run_in_graph_and_eager_modes()
-  def testCheckpointCleanupChangingVarList(self):
-    checkpoint_directory = self.get_temp_dir()
-    checkpoint_prefix = os.path.join(checkpoint_directory, "ckpt")
-    obj = checkpointable.Checkpointable()
-    obj.var = variable_scope.get_variable(name="v", initializer=0.)
-    self.evaluate(checkpointable_utils.gather_initializers(obj))
-    checkpoint = checkpointable_utils.Checkpoint(obj=obj)
-    looped_variables = []
-    for iteration in range(10):
-      new_variable = resource_variable_ops.ResourceVariable(iteration)
-      self.evaluate(new_variable.initializer)
-      setattr(checkpoint, "var_%d" % iteration, new_variable)
-      checkpoint.save(checkpoint_prefix)
-      looped_variables.append(new_variable)
-    expected_filenames = ["checkpoint"]
-    # We've copied the saver each time, but checkpoint management should still
-    # be consistent.
-    for checkpoint_number in range(6, 11):
-      expected_filenames.append("ckpt-%d.index" % (checkpoint_number,))
-      expected_filenames.append(
-          "ckpt-%d.data-00000-of-00001" % (checkpoint_number,))
-    six.assertCountEqual(
-        self,
-        expected_filenames,
-        os.listdir(checkpoint_directory))
-    for v in looped_variables:
-      self.evaluate(v.assign(314))
-    checkpoint.restore(checkpoint_prefix + "-6").run_restore_ops()
-    self.assertEqual(314, self.evaluate(checkpoint.var_9))
-    self.assertEqual(314, self.evaluate(checkpoint.var_8))
-    self.assertEqual(314, self.evaluate(checkpoint.var_6))
-    self.assertEqual(5, self.evaluate(checkpoint.var_5))
-    self.assertEqual(1, self.evaluate(checkpoint.var_1))
-    self.assertEqual(0, self.evaluate(checkpoint.var_0))
-    if context.executing_eagerly():
-      checkpoint.restore(checkpoint_prefix + "-10").run_restore_ops()
-      self.assertEqual(9, self.evaluate(checkpoint.var_9))
-      self.assertEqual(8, self.evaluate(checkpoint.var_8))
-      self.assertEqual(1, self.evaluate(checkpoint.var_1))
-      self.assertEqual(0, self.evaluate(checkpoint.var_0))
-    else:
-      # Restoring into modified graphs is an error while graph building.
-      with self.assertRaises(NotImplementedError):
-        checkpoint.restore(checkpoint_prefix + "-10").run_restore_ops()
-
-  def testManyRestoresGraph(self):
-    """Restores after the first should not modify the graph."""
-    with context.graph_mode():
-      graph = ops.Graph()
-      with graph.as_default(), self.test_session(graph):
-        checkpoint_directory = self.get_temp_dir()
-        checkpoint_prefix = os.path.join(checkpoint_directory, "ckpt")
-        obj = checkpointable.Checkpointable()
-        obj.var = variable_scope.get_variable(name="v", initializer=0.)
-        obj.opt = adam.AdamOptimizer(0.1)
-        obj.opt.minimize(obj.var.read_value())
-        self.evaluate(checkpointable_utils.gather_initializers(obj))
-        saver = checkpointable_utils.CheckpointableSaver(obj)
-        save_path = saver.save(checkpoint_prefix)
-        saver.restore(save_path)
-        before_ops = graph.get_operations()
-        saver.restore(save_path)
-        self.assertEqual(before_ops, graph.get_operations())
-
-  def testMultipleGraphsNonSlotVariables(self):
-    with context.graph_mode():
-      checkpoint_directory = self.get_temp_dir()
-      checkpoint_prefix = os.path.join(checkpoint_directory, "ckpt")
-      optimizer = adam.AdamOptimizer(0.001)
-      # Construct a model in one graph
-      first_graph = ops.Graph()
-      first_session = session_lib.Session(graph=first_graph)
-      with first_graph.as_default(), first_session.as_default():
-        first_variable = resource_variable_ops.ResourceVariable([1.])
-        first_root_checkpointable = checkpointable_utils.Checkpoint(
-            optimizer=optimizer, variable=first_variable)
-        train_op = optimizer.minimize(first_variable.read_value)
-        self.evaluate(checkpointable_utils.gather_initializers(
-            first_root_checkpointable))
-        self.evaluate(train_op)
-        self.evaluate(first_variable.assign([1.]))
-        self.evaluate(optimizer.get_slot(
-            var=first_variable, name="m").assign([2.]))
-        beta1_power, _ = optimizer._get_beta_accumulators()
-        self.evaluate(beta1_power.assign(3.))
-
-      # Save and load in a second graph
-      second_graph = ops.Graph()
-      with second_graph.as_default(), session_lib.Session(graph=second_graph):
-        second_variable = resource_variable_ops.ResourceVariable([1.])
-        second_root_checkpointable = checkpointable_utils.Checkpoint(
-            optimizer=optimizer, variable=second_variable)
-        train_op = optimizer.minimize(second_variable.read_value)
-        second_root_checkpointable.restore(None).initialize_or_restore()
-        self.evaluate(train_op)
-        self.evaluate(second_variable.assign([4.]))
-        self.evaluate(optimizer.get_slot(
-            var=second_variable, name="m").assign([5.]))
-        beta1_power, _ = optimizer._get_beta_accumulators()
-        self.evaluate(beta1_power.assign(6.))
-        save_path = second_root_checkpointable.save(checkpoint_prefix)
-        self.evaluate(second_variable.assign([7.]))
-        self.evaluate(optimizer.get_slot(
-            var=second_variable, name="m").assign([8.]))
-        beta1_power, _ = optimizer._get_beta_accumulators()
-        self.assertAllEqual(6., self.evaluate(beta1_power))
-        status = second_root_checkpointable.restore(save_path)
-        status.assert_consumed().run_restore_ops()
-        self.assertAllEqual([4.], self.evaluate(second_variable))
-        self.assertAllEqual([5.], self.evaluate(optimizer.get_slot(
-            var=second_variable, name="m")))
-        beta1_power, _ = optimizer._get_beta_accumulators()
-        self.assertAllEqual(6., self.evaluate(beta1_power))
-
-      # Check that the first graph is unmolested
-      with first_graph.as_default(), first_session.as_default():
-        self.assertAllEqual([1.], self.evaluate(first_variable))
-        self.assertAllEqual([2.], self.evaluate(optimizer.get_slot(
-            var=first_variable, name="m")))
-        beta1_power, _ = optimizer._get_beta_accumulators()
-        self.assertAllEqual(3., self.evaluate(beta1_power))
-
-  @test_util.run_in_graph_and_eager_modes()
-  def test_sequential(self):
-    model = sequential.Sequential()
-    checkpoint = checkpointable_utils.Checkpoint(model=model)
-    model.add(core.Dense(4))
-    second_dense = core.Dense(5)
-    model.add(second_dense)
-    model(constant_op.constant([[1.]]))
-    checkpoint.restore(None).initialize_or_restore()
-    self.evaluate(second_dense.bias.assign(
-        constant_op.constant([1., 2., 3., 4., 5.])))
-    checkpoint_directory = self.get_temp_dir()
-    checkpoint_prefix = os.path.join(checkpoint_directory, "ckpt")
-    save_path = checkpoint.save(checkpoint_prefix)
-    self.evaluate(second_dense.bias.assign(
-        constant_op.constant([5., 6., 7., 8., 9.])))
-    checkpoint.restore(save_path).assert_consumed().run_restore_ops()
-    self.assertAllEqual([1., 2., 3., 4., 5.], self.evaluate(second_dense.bias))
-
-    deferred_sequential = sequential.Sequential()
-    deferred_sequential_checkpoint = checkpointable_utils.Checkpoint(
-        model=deferred_sequential)
-    status = deferred_sequential_checkpoint.restore(save_path)
-    deferred_sequential.add(core.Dense(4))
-    deferred_sequential(constant_op.constant([[1.]]))
-    deferred_second_dense = core.Dense(5)
-    deferred_sequential.add(deferred_second_dense)
-    deferred_sequential(constant_op.constant([[1.]]))
-    status.run_restore_ops()
-    self.assertAllEqual([1., 2., 3., 4., 5.],
-                        self.evaluate(deferred_second_dense.bias))
-
-
-class TemplateTests(test.TestCase):
-
-  @test_util.run_in_graph_and_eager_modes()
-  def test_checkpointable_save_restore(self):
-
-    def _templated():
-      v = variable_scope.get_variable(
-          "v", shape=[1], initializer=init_ops.zeros_initializer())
-      v2 = variable_scope.get_variable(
-          "v2", shape=[1], initializer=init_ops.zeros_initializer())
-      return v, v + 1., v2
-
-    save_template = template.make_template("s1", _templated)
-    save_root = checkpointable_utils.Checkpoint(my_template=save_template)
-    v1_save, _, v2_save = save_template()
-    self.evaluate(v1_save.assign([12.]))
-    self.evaluate(v2_save.assign([14.]))
-    checkpoint_directory = self.get_temp_dir()
-    checkpoint_prefix = os.path.join(checkpoint_directory, "ckpt")
-    save_path = save_root.save(checkpoint_prefix)
-
-    load_template = template.make_template("s2", _templated)
-    load_root = checkpointable_utils.Checkpoint(my_template=load_template)
-    status = load_root.restore(save_path)
-    var, var_plus_one, var2 = load_template()
-    self.assertEqual(2, len(load_template._checkpoint_dependencies))
-    self.assertEqual("v", load_template._checkpoint_dependencies[0].name)
-    self.assertEqual("v2", load_template._checkpoint_dependencies[1].name)
-    status.assert_consumed().run_restore_ops()
-    self.assertAllEqual([12.], self.evaluate(var))
-    self.assertAllEqual([13.], self.evaluate(var_plus_one))
-    self.assertAllEqual([14.], self.evaluate(var2))
-
-  @test_util.run_in_graph_and_eager_modes()
-  def test_checkpointable_save_restore_nested(self):
-
-    def _inner_template():
-      v = variable_scope.get_variable(
-          "v", shape=[1], initializer=init_ops.zeros_initializer())
-      return v
-
-    def _outer_template():
-      first_inner = template.make_template("i1", _inner_template)
-      second_inner = template.make_template("i2", _inner_template)
-      v1 = first_inner()
-      v2 = second_inner()
-      v3 = second_inner()
-      return (first_inner, second_inner), (v1, v2, v3)
-
-    with variable_scope.variable_scope("ignored"):
-      save_template = template.make_template("s1", _outer_template)
-      save_root = checkpointable_utils.Checkpoint(my_template=save_template)
-      (inner_template_one, inner_template_two), _ = save_template()
-    self.evaluate(inner_template_one.variables[0].assign([20.]))
-    self.evaluate(inner_template_two.variables[0].assign([25.]))
-    checkpoint_directory = self.get_temp_dir()
-    checkpoint_prefix = os.path.join(checkpoint_directory, "ckpt")
-    save_path = save_root.save(checkpoint_prefix)
-
-    load_template = template.make_template("s2", _outer_template)
-    load_root = checkpointable_utils.Checkpoint(my_template=load_template)
-    status = load_root.restore(save_path)
-    (inner_template_one, inner_template_two), (v1, v2, v3) = load_template()
-    outer_template_dependencies = load_root.my_template._checkpoint_dependencies
-    self.assertEqual(2, len(outer_template_dependencies))
-    self.assertEqual("i1", outer_template_dependencies[0].name)
-    self.assertIs(inner_template_one, outer_template_dependencies[0].ref)
-    self.assertEqual("i2", outer_template_dependencies[1].name)
-    self.assertIs(inner_template_two, outer_template_dependencies[1].ref)
-    self.assertEqual(1, len(inner_template_one._checkpoint_dependencies))
-    self.assertEqual("v", inner_template_one._checkpoint_dependencies[0].name)
-    self.assertEqual(1, len(inner_template_two._checkpoint_dependencies))
-    self.assertEqual("v", inner_template_two._checkpoint_dependencies[0].name)
-    status.assert_consumed().run_restore_ops()
-    self.assertAllEqual([20.], self.evaluate(v1))
-    self.assertAllEqual([25.], self.evaluate(v2))
-    self.assertAllEqual([25.], self.evaluate(v3))
-
-
-class CheckpointCompatibilityTests(test.TestCase):
-
-  def _initialized_model(self):
-    input_value = constant_op.constant([[3.]])
-    model = MyModel()
-    optimizer = adam.AdamOptimizer(0.001)
-    optimizer_step = training_util.get_or_create_global_step()
-    root_checkpointable = checkpointable_utils.Checkpoint(
-        optimizer=optimizer, model=model, optimizer_step=optimizer_step)
-    train_op = optimizer.minimize(
-        functools.partial(model, input_value),
-        global_step=optimizer_step)
-    self.evaluate(checkpointable_utils.gather_initializers(
-        root_checkpointable))
-    self.evaluate(train_op)
-    # A regular variable, a slot variable, and a non-slot Optimizer variable
-    # with known values to check when loading.
-    self.evaluate(model._named_dense.bias.assign([1.]))
-    self.evaluate(optimizer.get_slot(
-        var=model._named_dense.bias, name="m").assign([2.]))
-    beta1_power, _ = optimizer._get_beta_accumulators()
-    self.evaluate(beta1_power.assign(3.))
-    return root_checkpointable
-
-  def _set_sentinels(self, root_checkpointable):
-    self.evaluate(root_checkpointable.model._named_dense.bias.assign([101.]))
-    self.evaluate(
-        root_checkpointable.optimizer.get_slot(
-            var=root_checkpointable.model._named_dense.bias, name="m")
-        .assign([102.]))
-    beta1_power, _ = root_checkpointable.optimizer._get_beta_accumulators()
-    self.evaluate(beta1_power.assign(103.))
-
-  def _check_sentinels(self, root_checkpointable):
-    self.assertAllEqual(
-        [1.], self.evaluate(root_checkpointable.model._named_dense.bias))
-    self.assertAllEqual([2.], self.evaluate(
-        root_checkpointable.optimizer.get_slot(
-            var=root_checkpointable.model._named_dense.bias, name="m")))
-    beta1_power, _ = root_checkpointable.optimizer._get_beta_accumulators()
-    self.assertAllEqual(3., self.evaluate(beta1_power))
-
-  def _write_name_based_checkpoint(self):
-    checkpoint_directory = self.get_temp_dir()
-    checkpoint_prefix = os.path.join(checkpoint_directory, "ckpt")
-    with context.graph_mode():
-      save_graph = ops.Graph()
-      with save_graph.as_default(), self.test_session(
-          graph=save_graph) as session:
-        root = self._initialized_model()
-        name_saver = core_saver.Saver()
-        return name_saver.save(
-            sess=session, save_path=checkpoint_prefix,
-            global_step=root.optimizer_step)
-
-  @test_util.run_in_graph_and_eager_modes()
-  def testLoadFromNameBasedSaver(self):
-    """Save a name-based checkpoint, load it using the object-based API."""
-    with test_util.device(use_gpu=True):
-      save_path = self._write_name_based_checkpoint()
-      root = self._initialized_model()
-      self._set_sentinels(root)
-      with self.assertRaises(AssertionError):
-        self._check_sentinels(root)
-      object_saver = checkpointable_utils.CheckpointableSaver(root)
-      status = object_saver.restore(save_path)
-      with self.assertRaises(AssertionError):
-        status.assert_consumed()
-      status.run_restore_ops()
-      self._check_sentinels(root)
-      self._set_sentinels(root)
-      status.initialize_or_restore()
-      self._check_sentinels(root)
-
-  # TODO(allenl): Test for the core name-based saver loading object-based
-  # checkpoints once object-based checkpointing is in core.
-
-  def testSaveGraphLoadEager(self):
-    checkpoint_directory = self.get_temp_dir()
-    checkpoint_prefix = os.path.join(checkpoint_directory, "ckpt")
-    with context.graph_mode():
-      save_graph = ops.Graph()
-      with save_graph.as_default(), self.test_session(
-          graph=save_graph) as session:
-        root = self._initialized_model()
-        object_saver = checkpointable_utils.CheckpointableSaver(root)
-        save_path = object_saver.save(
-            session=session, file_prefix=checkpoint_prefix)
-    with context.eager_mode():
-      root = self._initialized_model()
-      self._set_sentinels(root)
-      root.restore(save_path).assert_consumed()
-      self._check_sentinels(root)
-
-  def testSaveEagerLoadGraph(self):
-    checkpoint_directory = self.get_temp_dir()
-    checkpoint_prefix = os.path.join(checkpoint_directory, "ckpt")
-    with context.eager_mode():
-      root = self._initialized_model()
-      object_saver = checkpointable_utils.CheckpointableSaver(root)
-      save_path = object_saver.save(file_prefix=checkpoint_prefix)
-    with context.graph_mode():
-      save_graph = ops.Graph()
-      with save_graph.as_default(), self.test_session(
-          graph=save_graph):
-        root = self._initialized_model()
-        self._set_sentinels(root)
-        root.restore(save_path).assert_consumed().run_restore_ops()
-        self._check_sentinels(root)
-
->>>>>>> 3970b47d
 if __name__ == "__main__":
   test.main()